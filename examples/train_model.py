"""Simplified example of training Model."""

import os

from pytorch_lightning.callbacks import EarlyStopping
from pytorch_lightning.loggers import WandbLogger
from pytorch_lightning.utilities import rank_zero_only

from graphnet.data.dataloader import DataLoader
from graphnet.models import Model
from graphnet.training.callbacks import ProgressBar
from graphnet.utilities.config import (
    DatasetConfig,
    ModelConfig,
    TrainingConfig,
)

# Make sure W&B output directory exists
WANDB_DIR = "./wandb/"
os.makedirs(WANDB_DIR, exist_ok=True)

# Initialise Weights & Biases (W&B) run
wandb_logger = WandbLogger(
    project="example-script",
    entity="graphnet-team",
    save_dir=WANDB_DIR,
    log_model=True,
)


def main() -> None:
    """Run example."""
    # Configuration
<<<<<<< HEAD
    config = {
        "db": "/groups/icecube/asogaard/data/sqlite/dev_lvl7_robustness_muon_neutrino_0000/data/dev_lvl7_robustness_muon_neutrino_0000.db",
        "pulsemap": "SRTTWOfflinePulsesDC",
        "batch_size": 512,
        "num_workers": 10,
        "accelerator": "gpu",
        "devices": [1],
        "target": "energy",
        "n_epochs": 1,
        "patience": 5,
    }
    archive = "/groups/icecube/moust/storage/train_model"
    run_name = "dynedge_{}_example".format(config["target"])

    # Log configuration to W&B
    wandb_logger.experiment.config.update(config)

    # Common variables
    train_selection, _ = get_equal_proportion_neutrino_indices(config["db"])
    train_selection = train_selection[0:50000]

    (
        training_dataloader,
        validation_dataloader,
    ) = make_train_validation_dataloader(
        config["db"],
        train_selection,
        config["pulsemap"],
        features,
        truth,
        batch_size=config["batch_size"],
        num_workers=config["num_workers"],
=======
    config = TrainingConfig(
        target="energy",
        early_stopping_patience=5,
        fit={"gpus": [0, 1], "max_epochs": 5},
        dataloader={"batch_size": 128, "num_workers": 10},
>>>>>>> 323a312e
    )

    archive = "/groups/icecube/asogaard/gnn/results/"
    run_name = "dynedge_{}_example".format(config.target)

    # Construct dataloaders
    dataset_config = DatasetConfig.load(
        "configs/datasets/dev_lvl7_robustness_muon_neutrino_0000.yml"
    )
    dataloaders = DataLoader.from_dataset_config(
        dataset_config,
        **config.dataloader,
    )

    # Build model
    model_config = ModelConfig.load(f"configs/models/{run_name}.yml")
    model = Model.from_config(model_config, trust=True)

    # Log configurations to W&B
    # NB: Only log to W&B on the rank-zero process in case of multi-GPU
    #     training.
    if rank_zero_only == 0:
        wandb_logger.experiment.config.update(config)
        wandb_logger.experiment.config.update(model_config.as_dict())
        wandb_logger.experiment.config.update(dataset_config.as_dict())

    # Train model
    callbacks = [
        EarlyStopping(
            monitor="val_loss",
            patience=config.early_stopping_patience,
        ),
        ProgressBar(),
    ]

    model.fit(
        dataloaders["train"],
        dataloaders["validation"],
        callbacks=callbacks,
        logger=wandb_logger,
        **config.fit,
    )

    # Get predictions
    if isinstance(config.target, str):
        prediction_columns = [config.target + "_pred"]
        additional_attributes = [config.target]
    else:
        prediction_columns = [target + "_pred" for target in config.target]
        additional_attributes = config.target

    results = model.predict_as_dataframe(
        dataloaders["test"],
        prediction_columns=prediction_columns,
        additional_attributes=additional_attributes + ["event_no"],
    )

    # Save predictions and model to file
    db_name = dataset_config.path.split("/")[-1].split(".")[0]
    path = os.path.join(archive, db_name, run_name)

    results.to_csv(f"{path}/results.csv")
    model.save_state_dict(f"{path}/state_dict.pth")
    model.save(f"{path}/model.pth")


if __name__ == "__main__":
    main()<|MERGE_RESOLUTION|>--- conflicted
+++ resolved
@@ -31,46 +31,11 @@
 def main() -> None:
     """Run example."""
     # Configuration
-<<<<<<< HEAD
-    config = {
-        "db": "/groups/icecube/asogaard/data/sqlite/dev_lvl7_robustness_muon_neutrino_0000/data/dev_lvl7_robustness_muon_neutrino_0000.db",
-        "pulsemap": "SRTTWOfflinePulsesDC",
-        "batch_size": 512,
-        "num_workers": 10,
-        "accelerator": "gpu",
-        "devices": [1],
-        "target": "energy",
-        "n_epochs": 1,
-        "patience": 5,
-    }
-    archive = "/groups/icecube/moust/storage/train_model"
-    run_name = "dynedge_{}_example".format(config["target"])
-
-    # Log configuration to W&B
-    wandb_logger.experiment.config.update(config)
-
-    # Common variables
-    train_selection, _ = get_equal_proportion_neutrino_indices(config["db"])
-    train_selection = train_selection[0:50000]
-
-    (
-        training_dataloader,
-        validation_dataloader,
-    ) = make_train_validation_dataloader(
-        config["db"],
-        train_selection,
-        config["pulsemap"],
-        features,
-        truth,
-        batch_size=config["batch_size"],
-        num_workers=config["num_workers"],
-=======
     config = TrainingConfig(
         target="energy",
         early_stopping_patience=5,
         fit={"gpus": [0, 1], "max_epochs": 5},
         dataloader={"batch_size": 128, "num_workers": 10},
->>>>>>> 323a312e
     )
 
     archive = "/groups/icecube/asogaard/gnn/results/"
